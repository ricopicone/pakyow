Pakyow::Config.register :app do |config|

  # if true, errors are displayed in the browser
  config.opt :errors_in_browser

  # the location of the app's root directory
  config.opt :root, File.dirname('')

  # the location of the app's resources
  config.opt :resources, -> {
    @resources ||= {
      default: File.join(root, 'public')
    }
  }

  # the location of the app's source code
  config.opt :src_dir, -> { File.join(root, 'app', 'lib') }

  # the environment to run in, if one isn't provided
  config.opt :default_environment, :development

  # the default action to use for routing
  config.opt :default_action, :index

  # if true, all routes are ignored
  config.opt :ignore_routes, false

<<<<<<< HEAD
  # if true, views are visible without a route defined
  config.opt :all_views_visible, true
=======
  # whether or not pakyow should log to stdout
  config.opt :log_output, true

  # whether or not pakyow should write to a log
  config.opt :log, true
>>>>>>> af01fd0c

  # whether or not pakyow should serve static files
  config.opt :static, true

  # stores the path to the app definition
  config.opt :path, -> { Pakyow::App.path }

  # stores the envs an app is run in
  config.opt :loaded_envs
end.env :development do |opts|
  opts.errors_in_browser = true
  opts.static = true
end.env :production do |opts|
  opts.errors_in_browser = false
  opts.static = true
end<|MERGE_RESOLUTION|>--- conflicted
+++ resolved
@@ -25,16 +25,8 @@
   # if true, all routes are ignored
   config.opt :ignore_routes, false
 
-<<<<<<< HEAD
   # if true, views are visible without a route defined
   config.opt :all_views_visible, true
-=======
-  # whether or not pakyow should log to stdout
-  config.opt :log_output, true
-
-  # whether or not pakyow should write to a log
-  config.opt :log, true
->>>>>>> af01fd0c
 
   # whether or not pakyow should serve static files
   config.opt :static, true
