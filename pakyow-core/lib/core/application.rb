module Pakyow
  class Application
    class << self
      attr_accessor :routes_proc, :middleware_proc, :configurations, :error_handlers
      
      # Sets the path to the application file so it can be reloaded later.
      #
      def inherited(subclass)
        Pakyow::Configuration::App.application_path = parse_path_from_caller(caller[0])
      end
      
      def parse_path_from_caller(caller)
        caller.match(/^(.+)(:?:\d+(:?:in `.+')?$)/)[1]
      end
      
      # Runs the application. Accepts the environment(s) to run, for example:
      # run(:development)
      # run([:development, :staging])
      #
      def run(*args)
        return if running?
        @running = true
        
        self.builder.run(self.prepare(*args))
        detect_handler.run(builder, :Host => Pakyow::Configuration::Base.server.host, :Port => Pakyow::Configuration::Base.server.port)
      end
      
      # Stages the application. Everything is loaded but the application is
      # not started. Accepts the same arguments as #run.
      #
      def stage(*args)
        return if staged?
        @staged = true
        
        prepare(*args)
      end
      
      def builder
        @builder ||= Rack::Builder.new
      end
      
      def prepared?
        @prepared
      end
      
      # Returns true if the application is running.
      #
      def running?
        @running
      end
      
      # Returns true if the application is staged.
      #
      def staged?
        @staged
      end
      
      # Convenience method for base configuration class.
      #
      def config
        Pakyow::Configuration::Base
      end
      
      # Creates configuration for a particular environment. Example:
      # configure(:development) { app.auto_reload = true }
      #
      def configure(environment, &block)
        self.configurations ||= {}
        self.configurations[environment] = block
      end
      
      # Creates routes. Example:
      # routes { get '/' { # do something } }
      #
      def routes(&block)
        self.routes_proc = block
      end
      
      # Creates an error handler (currently 404 and 500 errors are handled). 
      # The handler can be created one of two ways:
      #
      # Define a controller/action for a particular error:
      # error(404, :ApplicationController, :handle_404)
      #
      # Specify a block for a particular error:
      # error(404) { # handle error }
      #
      def error(*args, &block)
        self.error_handlers ||= {}
        code, controller, action = args
        
        if block
          self.error_handlers[code] = block
        else
          self.error_handlers[code] = {
            :controller => controller, 
            :action => action
          }
        end
      end
      
      def middleware(&block)
        self.middleware_proc = block
      end
      
      protected
      
      # Prepares the application for running or staging and returns an instance
      # of the application.
      def prepare(*args)
        self.load_config args.empty? || args.first.nil? ? [Configuration::Base.app.default_environment] : args
        return if prepared?
        
        self.builder.use(Rack::MethodOverride)
        self.builder.use(Pakyow::Static) if Configuration::Base.app.static
        self.builder.use(Pakyow::Logger) if Configuration::Base.app.log
        self.builder.use(Pakyow::Reloader) if Configuration::Base.app.auto_reload
        self.builder.instance_eval(&self.middleware_proc) if self.middleware_proc
        
        @prepared = true
        
        $:.unshift(Dir.pwd) unless $:.include? Dir.pwd
        return self.new
      end
      
      def load_config(args)
        if self.configurations
          args << Configuration::Base.app.default_environment if args.empty?
          args.each do |env|
            next unless config = self.configurations[env]
            Configuration::Base.instance_eval(&config)
          end
        end
      end
      
      def detect_handler
        ['thin', 'mongrel', 'webrick'].each do |server|
          begin
            return Rack::Handler.get(server)
          rescue LoadError
          rescue NameError
          end
        end
      end
    end

    include Helpers
    
    attr_accessor :request, :response, :presenter, :route_store, :restful_routes
    
    def initialize
      Pakyow.app = self
      
      # This configuration option will be set if a presenter is to be used
      if Configuration::Base.app.presenter
        # Create a new instance of the presenter
        self.presenter = Configuration::Base.app.presenter.new
      end
      
      # Load application files
      load_app
    end
    
    # Interrupts the application and returns response immediately.
    #
    def interrupt!
      @interrupted = true
      throw :halt, self.response
    end
    
    # Called on every request.
    #
    def call(env)
      self.request = Request.new(env)
      
<<<<<<< HEAD
      # Handle static files
      if env['PATH_INFO'] =~ /\.(.*)$/ && File.exists?(File.join(Configuration::Base.app.public_dir, env['PATH_INFO']))
        @static = true
        @static_handler.call(env)        
      else
        # The request object
        self.request = Request.new(env)
        
        # Reload application files
        load_app
        
        if Configuration::Base.app.presenter
          # Handle presentation for this request
          self.presenter.prepare_for_request(request)
        end
        
        Log.enter "Processing #{env['PATH_INFO']} (#{env['REMOTE_ADDR']} at #{Time.now}) [#{env['REQUEST_METHOD']}]"
        
        # The response object
        self.response = Rack::Response.new
        rhs = nil
        just_the_path, format = StringUtils.split_at_last_dot(self.request.path)
        self.request.format = ((format && (format[format.length - 1, 1] == '/')) ? format[0, format.length - 1] : format)
        catch(:halt) do
          rhs, packet = @route_store.get_block(just_the_path, self.request.method)
          request.params.merge!(HashUtils.strhash(packet[:vars]))
=======
      if Configuration::Base.app.presenter
        # Handle presentation for this request
        self.presenter.prepare_for_request(request)
      end
      
      # The response object
      self.response = Rack::Response.new
      rhs = nil
      just_the_path, format = StringUtils.split_at_last_dot(self.request.path)
      self.request.format = ((format && (format[format.length - 1, 1] == '/')) ? format[0, format.length - 1] : format)
      catch(:halt) do
        rhs, packet = @route_store.get_block(just_the_path, self.request.method)
        request.params.merge!(HashUtils.strhash(packet[:vars]))
>>>>>>> 15068eb9

        self.request.route_spec = packet[:data][:route_spec] if packet[:data]
        restful_info = packet[:data][:restful] if packet[:data]
        self.request.restful = restful_info
        rhs.call() if rhs && !Pakyow::Configuration::App.ignore_routes
      end
      
      if !self.interrupted?
        if Configuration::Base.app.presenter
          self.response.body = [self.presenter.content]
        end
        
        # 404 if no facts matched and no views were found
        if !rhs && (!self.presenter || !self.presenter.presented?)
          self.handle_error(404)
          
          Log.enter "[404] Not Found"
          self.response.status = 404
        end
      end
      
      finish!
    rescue StandardError => error
      self.request.error = error
      self.handle_error(500)
      
      if Configuration::Base.app.errors_in_browser
        self.response.body = []
        self.response.body << "<h4>#{CGI.escapeHTML(error.to_s)}</h4>"
        self.response.body << error.backtrace.join("<br />")
      end
      
      self.response.status = 500
      
      begin
        # caught by other middleware (e.g. logger)
        throw :error, error
      rescue ArgumentError
      end
      
      finish!
    end
    
    # Sends a file in the response (immediately). Accepts a File object. Mime 
    # type is automatically detected.
    #
    def send_file(source_file, send_as = nil, type = nil)
      path = source_file.is_a?(File) ? source_file.path : source_file
      send_as ||= path
      type    ||= Rack::Mime.mime_type(".#{send_as.split('.')[-1]}")
      
      data = ""
      File.open(path, "r").each_line { |line| data << line }
      
      self.response = Rack::Response.new(data, self.response.status, self.response.header.merge({ "Content-Type" => type }))
      interrupt!
    end
    
    # Sends data in the response (immediately). Accepts the data, mime type, 
    # and optional file name.
    #
    def send_data(data, type, file_name = nil)
      status = self.response ? self.response.status : 200
      
      headers = self.response ? self.response.header : {}
      headers = headers.merge({ "Content-Type" => type })
      headers = headers.merge({ "Content-disposition" => "attachment; filename=#{file_name}"}) if file_name
      
      self.response = Rack::Response.new(data, status, headers)
      interrupt!
    end
    
    # Redirects to location (immediately).
    #
    def redirect_to(location, status_code = 302)
      headers = self.response ? self.response.header : {}
      headers = headers.merge({'Location' => location})
      
      self.response = Rack::Response.new('', status_code, headers)
      interrupt!
    end
    
    # Registers a route for GET requests. Route can be defined one of two ways:
    # get('/', :ControllerClass, :action_method)
    # get('/') { # do something }
    #
    # Routes for namespaced controllers (e.g. Admin::ControllerClass) can be defined like this:
    # get('/', :Admin_ControllerClass, :action_method)
    #
    def get(route, controller = nil, action = nil, &block)
      register_route(route, block, :get, controller, action)
    end
    
    # Registers a route for POST requests (see #get).
    #
    def post(route, controller = nil, action = nil, &block)
      register_route(route, block, :post, controller, action)
    end
    
    # Registers a route for PUT requests (see #get).
    #
    def put(route, controller = nil, action = nil, &block)
      register_route(route, block, :put, controller, action)
    end
    
    # Registers a route for DELETE requests (see #get).
    #
    def delete(route, controller = nil, action = nil, &block)
      register_route(route, block, :delete, controller, action)
    end
    
    # Registers the default route (see #get).
    #
    def default(controller = nil, action = nil, &block)
      register_route('/', block, :get, controller, action)
    end
    
    # Creates REST routes for a resource. Arguments: url, controller, model
    #
    def restful(*args, &block)
      url, controller, model = args
      
      with_scope(:url => url.gsub(/^[\/]+|[\/]+$/,""), :model => model) do
        nest_scope(&block) if block_given?
        
        @restful_routes         ||= {}
        @restful_routes[model]  ||= {} if model
        
        @@restful_actions.each do |opts|
          action_url = current_path          
          if suffix = opts[:url_suffix]
            action_url = File.join(action_url, suffix)
          end
          
          # Create the route
          register_route(action_url, nil, opts[:method], controller, opts[:action], :restful)
          
          # Store url for later use (currently used by Binder#action)
          @restful_routes[model][opts[:action]] = action_url if model
        end
        
        remove_scope
      end
    end
    
    @@restful_actions = [
      { :action => :edit, :method => :get, :url_suffix => 'edit/:id' },
      { :action => :show, :method => :get, :url_suffix => ':id' },
      { :action => :new, :method => :get, :url_suffix => 'new' },
      { :action => :update, :method => :put, :url_suffix => ':id' },
      { :action => :delete, :method => :delete, :url_suffix => ':id' },
      { :action => :index, :method => :get },
      { :action => :create, :method => :post }
    ]
    
    #TODO: don't like this...
    def reload
      load_app
    end
    
    protected
    
    def interrupted?
      @interrupted
    end
    
    # Handles route registration.
    #
    def register_route(route, block, method, controller = nil, action = nil, type = :user)
      if controller
        controller = eval(controller.to_s)
        action ||= Configuration::Base.app.default_action
        
        block = lambda {
          instance = controller.new
          request.controller  = instance
          request.action      = action
          
          instance.send(action)
        }
      end

      data = {:route_type=>type, :route_spec=>route}
      if type == :restful
        data[:restful] = {:restful_action=>action}
      end
      @route_store.add_route(route, block, method, data)
    end
    
    def with_scope(opts)
      @scope         ||= {}
      @scope[:path]  ||= []
      @scope[:model] = opts[:model]
      
      @scope[:path] << opts[:url]
      
      yield
    end
    
    def remove_scope
      @scope[:path].pop
    end
    
    def nest_scope(&block)
      @scope[:path].insert(-1, ":#{StringUtils.underscore(@scope[:model].to_s)}_id")
      yield
      @scope[:path].pop
    end
    
    def current_path
      @scope[:path].join('/')
    end
    
    def handle_error(code)
      return unless self.class.error_handlers
      return unless handler = self.class.error_handlers[code]
      
      if handler.is_a? Proc
        Pakyow.app.instance_eval(&handler)
      else
        c = eval(handler[:controller].to_s).new
        c.send(handler[:action])
      end
      
      self.response.body = [self.presenter.content] if Configuration::Base.app.presenter
    end
    
    def set_cookies
      if self.request.cookies && self.request.cookies != {}
        self.request.cookies.each do |key, value|
          if value.is_a?(Hash)
            self.response.set_cookie(key, {:path => '/', :expires => Time.now + 604800}.merge(value))
          elsif value.is_a?(String)
            self.response.set_cookie(key, {:path => '/', :expires => Time.now + 604800}.merge({:value => value}))
          else
            self.response.set_cookie(key, {:path => '/', :expires => Time.now + 604800 * -1 }.merge({:value => value}))
          end
        end
      end
    end
    
    # Reloads all application files in application_path and presenter (if specified).
    #
    def load_app
      load(Configuration::App.application_path)
      
      @loader = Loader.new unless @loader
      @loader.load!(Configuration::Base.app.src_dir)
      
      load_routes
      
      # Reload views
      if Configuration::Base.app.presenter
        self.presenter.load
      end
    end
    
    def load_routes
      @route_store = RouteStore.new
      self.instance_eval(&self.class.routes_proc) if self.class.routes_proc
    end
    
    # Send the response and cleanup.
    #
    def finish!
      @interrupted = false
      
      # Set cookies
      set_cookies

      # Finished
      self.response.finish
    end

  end
end<|MERGE_RESOLUTION|>--- conflicted
+++ resolved
@@ -173,34 +173,6 @@
     def call(env)
       self.request = Request.new(env)
       
-<<<<<<< HEAD
-      # Handle static files
-      if env['PATH_INFO'] =~ /\.(.*)$/ && File.exists?(File.join(Configuration::Base.app.public_dir, env['PATH_INFO']))
-        @static = true
-        @static_handler.call(env)        
-      else
-        # The request object
-        self.request = Request.new(env)
-        
-        # Reload application files
-        load_app
-        
-        if Configuration::Base.app.presenter
-          # Handle presentation for this request
-          self.presenter.prepare_for_request(request)
-        end
-        
-        Log.enter "Processing #{env['PATH_INFO']} (#{env['REMOTE_ADDR']} at #{Time.now}) [#{env['REQUEST_METHOD']}]"
-        
-        # The response object
-        self.response = Rack::Response.new
-        rhs = nil
-        just_the_path, format = StringUtils.split_at_last_dot(self.request.path)
-        self.request.format = ((format && (format[format.length - 1, 1] == '/')) ? format[0, format.length - 1] : format)
-        catch(:halt) do
-          rhs, packet = @route_store.get_block(just_the_path, self.request.method)
-          request.params.merge!(HashUtils.strhash(packet[:vars]))
-=======
       if Configuration::Base.app.presenter
         # Handle presentation for this request
         self.presenter.prepare_for_request(request)
@@ -214,7 +186,6 @@
       catch(:halt) do
         rhs, packet = @route_store.get_block(just_the_path, self.request.method)
         request.params.merge!(HashUtils.strhash(packet[:vars]))
->>>>>>> 15068eb9
 
         self.request.route_spec = packet[:data][:route_spec] if packet[:data]
         restful_info = packet[:data][:restful] if packet[:data]
