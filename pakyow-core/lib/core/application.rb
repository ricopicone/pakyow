module Pakyow
  class Application
    class << self
      attr_accessor :routes_proc, :handlers_proc, :middleware_proc, :configurations

      # Sets the path to the application file so it can be reloaded later.
      #
      def inherited(subclass)
        Pakyow::Configuration::App.application_path = parse_path_from_caller(caller[0])
      end

      def parse_path_from_caller(caller)
        caller.match(/^(.+)(:?:\d+(:?:in `.+')?$)/)[1]
      end

      # Runs the application. Accepts the environment(s) to run, for example:
      # run(:development)
      # run([:development, :staging])
      #
      def run(*args)
        return if running?
        @running = true

        self.builder.run(self.prepare(*args))
        detect_handler.run(builder, :Host => Pakyow::Configuration::Base.server.host, :Port => Pakyow::Configuration::Base.server.port)
      end

      # Stages the application. Everything is loaded but the application is
      # not started. Accepts the same arguments as #run.
      #
      def stage(*args)
        return if staged?
        @staged = true

        prepare(*args)
      end

      def builder
        @builder ||= Rack::Builder.new
      end

      def prepared?
        @prepared
      end

      # Returns true if the application is running.
      #
      def running?
        @running
      end

      # Returns true if the application is staged.
      #
      def staged?
        @staged
      end

      # Convenience method for base configuration class.
      #
      def config
        Pakyow::Configuration::Base
      end

      # Creates configuration for a particular environment. Example:
      # configure(:development) { app.auto_reload = true }
      #
      def configure(environment, &block)
        self.configurations ||= {}
        self.configurations[environment] = block
      end

      # Creates routes. Example:
      # routes { get '/' { # do something } }
      #
      def routes(&block)
        self.routes_proc = block
      end

      # Creates handlers for later execution.
      # The handler can be created one of two ways:
      #
      # Define a controller/action handler with an associate response status:
      # handler(name, 404, :ApplicationController, :handle_404)
      #
      # Specify a block as a handler:
      # handler(name, 404) { # handle error }
      #
      # If a controller calls #invoke_handler!(name) then the
      # handler defined for that code will be invoked.
      #
      def handlers(&block)
        self.handlers_proc = block
      end

      def middleware(&block)
        self.middleware_proc = block
      end

      protected

      # Prepares the application for running or staging and returns an instance
      # of the application.
      def prepare(*args)
        self.load_config args.empty? || args.first.nil? ? [Configuration::Base.app.default_environment] : args
        return if prepared?

        self.builder.use(Rack::MethodOverride)
        self.builder.instance_eval(&self.middleware_proc) if self.middleware_proc
        self.builder.use(Pakyow::Static) if Configuration::Base.app.static
        self.builder.use(Pakyow::Logger) if Configuration::Base.app.log
        self.builder.use(Pakyow::Reloader) if Configuration::Base.app.auto_reload
<<<<<<< HEAD
        self.builder.instance_eval(&self.middleware_proc) if self.middleware_proc

=======
        
>>>>>>> e79c4535
        @prepared = true

        $:.unshift(Dir.pwd) unless $:.include? Dir.pwd
        return self.new
      end

      def load_config(args)
        if self.configurations
          args << Configuration::Base.app.default_environment if args.empty?
          args.each do |env|
            next unless config = self.configurations[env]
            Configuration::Base.instance_eval(&config)
          end
        end
      end

      def detect_handler
        ['thin', 'mongrel', 'webrick'].each do |server|
          begin
            return Rack::Handler.get(server)
          rescue LoadError
          rescue NameError
          end
        end
      end
    end

    include Helpers

    attr_accessor :request, :response, :presenter, :route_store, :restful_routes, :handler_store

    def initialize
      Pakyow.app = self
      @handler_name_to_code = {}
      @handler_code_to_name = {}

      # This configuration option will be set if a presenter is to be used
      if Configuration::Base.app.presenter
        # Create a new instance of the presenter
        self.presenter = Configuration::Base.app.presenter.new
      end

      # Load application files
      load_app
    end

    # Interrupts the application and returns response immediately.
    #
    def halt!
      throw :halt, self.response
    end

    def invoke_route!(route, method)
      # TODO Think about all this
      block = prepare_route_block(route, method)
      Log.enter "invoke_route!(#{route} #{method}) #{block ? 'have' : 'NO'} block"
      # if there's no block we end up stopping but the request in in changed so content comes
      # back according to what the request was when this method was called and not the according
      # to the route arg passed in.
      # TODO Is this the right way to deal with this?
      self.request.route_spec = route unless block
      throw :new_block, block
    end

    def invoke_handler!(name_or_code)
      # TODO Think about all this
      if block = @handler_store[name_or_code]
        # we are given a name
        code = @handler_name_to_code[name]
        self.response.status = code if code
        throw :new_block, block
      elsif name = @handler_code_to_name[name_or_code]
        # we are given a code
        block = @handler_store[name]
        self.response.status = name_or_code
        throw :new_block, block
      else
        # no block to be found
        # do we assume code if a number and set status?
        self.response.status = name_or_code if name_or_code.is_a?(Fixnum)
        # still need to stop execution, I think? But do nothing.
        throw :new_block, nil
      end
    end

    #TODO move to protected section
    def prepare_route_block(route, method)
      set_request_format_from_route(route)

      controller_block, packet = @route_store.get_block(route, method)
      Log.enter "prepare_route_block(#{route} #{method}) #{controller_block ? 'have' : 'NO'} block"

      self.request.params.merge!(HashUtils.strhash(packet[:vars]))
      self.request.route_spec = packet[:data][:route_spec] if packet[:data]
      self.request.restful = packet[:data][:restful] if packet[:data]

      controller_block
    end

    #TODO move to protected section
    def trampoline(block)
      while block do
        block = catch(:new_block) {
          block.call()
          # Getting here means that call() returned normally (not via a throw)
          # By definition, we do not have a 404 since we matched a route to get the block to call
          nil
        } # end :invoke_route catch block
        # If invoke_route! or invoke_handler! was called in the block, block will have a new value.
        # If neither was called, block will be nil

        if block && self.presenter
          Log.enter "PPFR [block: #{block.inspect}]"
          self.presenter.prepare_for_request(self.request)
        end

      end

    end

    # Called on every request.
    #
    def call(env)
      self.request = Request.new(env)
      self.response = Rack::Response.new

      have_route = false
      halted_resp = catch(:halt) {
        route_block = prepare_route_block(self.request.path, self.request.method)
        have_route = true if route_block

        if self.presenter
          self.presenter.prepare_for_request(self.request)
        end

        trampoline(route_block) if !Pakyow::Configuration::App.ignore_routes

        Log.enter "presenter: #{self.presenter ? "yes" : "no" }  presented?: #{self.presenter.presented?}"

        if self.presenter
          self.response.body = [self.presenter.content]
        end

        # 404 if no route matched and no views were found
        if !have_route && (!self.presenter || !self.presenter.presented?)
          Log.enter "[404] Not Found"
          handler404 = @handler_store[@handler_code_to_name[404]] if @handler_code_to_name[404]
          trampoline(handler404) if handler404
          self.response.status = 404
        end

        false
      } #end :halt catch block

      if halted_resp
        throw :halt, self.response
      end

      # This needs to be in the 'return' position (last statement)
      finish!

    rescue StandardError => error
      self.request.error = error
      handler500 = @handler_store[@handler_code_to_name[500]] if @handler_code_to_name[500]
      trampoline(handler500) if handler500
      self.response.status = 500

      if Configuration::Base.app.errors_in_browser
        self.response.body = []
        self.response.body << "<h4>#{CGI.escapeHTML(error.to_s)}</h4>"
        self.response.body << error.backtrace.join("<br />")
      end

      begin
        # caught by other middleware (e.g. logger)
        throw :error, error
      rescue ArgumentError
      end

      finish!
    end

    # Sends a file in the response (immediately). Accepts a File object. Mime
    # type is automatically detected.
    #
    def send_file(source_file, send_as = nil, type = nil)
      path = source_file.is_a?(File) ? source_file.path : source_file
      send_as ||= path
      type    ||= Rack::Mime.mime_type(".#{send_as.split('.')[-1]}")

      data = ""
      File.open(path, "r").each_line { |line| data << line }

      self.response = Rack::Response.new(data, self.response.status, self.response.header.merge({ "Content-Type" => type }))
      halt!
    end

    # Sends data in the response (immediately). Accepts the data, mime type,
    # and optional file name.
    #
    def send_data(data, type, file_name = nil)
      status = self.response ? self.response.status : 200

      headers = self.response ? self.response.header : {}
      headers = headers.merge({ "Content-Type" => type })
      headers = headers.merge({ "Content-disposition" => "attachment; filename=#{file_name}"}) if file_name

      self.response = Rack::Response.new(data, status, headers)
      halt!
    end

    # Redirects to location (immediately).
    #
    def redirect_to(location, status_code = 302)
      headers = self.response ? self.response.header : {}
      headers = headers.merge({'Location' => location})

      self.response = Rack::Response.new('', status_code, headers)
      halt!
    end

    # Registers a route for GET requests. Route can be defined one of two ways:
    # get('/', :ControllerClass, :action_method)
    # get('/') { # do something }
    #
    # Routes for namespaced controllers (e.g. Admin::ControllerClass) can be defined like this:
    # get('/', :Admin_ControllerClass, :action_method)
    #
    def get(route, *args, &block)
      register_route(:user, route, block, :get, *args)
    end

    # Registers a route for POST requests (see #get).
    #
    def post(route, *args, &block)
      register_route(:user, route, block, :post, *args)
    end

    # Registers a route for PUT requests (see #get).
    #
    def put(route, *args, &block)
      register_route(:user, route, block, :put, *args)
    end

    # Registers a route for DELETE requests (see #get).
    #
    def delete(route, *args, &block)
      register_route(:user, route, block, :delete, *args)
    end

    # Registers the default route (see #get).
    #
    def default(*args, &block)
      register_route(:user, '/', block, :get, *args)
    end

    # Creates REST routes for a resource. Arguments: url, controller, model, hooks
    #
    def restful(url, controller, *args, &block)
      model, hooks = parse_restful_args(args)

      with_scope(:url => url.gsub(/^[\/]+|[\/]+$/,""), :model => model) do
        nest_scope(&block) if block_given?

        @restful_routes         ||= {}
        @restful_routes[model]  ||= {} if model

        @@restful_actions.each do |opts|
          action_url = current_path
          if suffix = opts[:url_suffix]
            action_url = File.join(action_url, suffix)
          end

          # Create the route
          register_route(:restful, action_url, nil, opts[:method], controller, opts[:action], hooks)

          # Store url for later use (currently used by Binder#action)
          @restful_routes[model][opts[:action]] = action_url if model
        end

        remove_scope
      end
    end

    @@restful_actions = [
      { :action => :edit, :method => :get, :url_suffix => 'edit/:id' },
      { :action => :show, :method => :get, :url_suffix => ':id' },
      { :action => :new, :method => :get, :url_suffix => 'new' },
      { :action => :update, :method => :put, :url_suffix => ':id' },
      { :action => :delete, :method => :delete, :url_suffix => ':id' },
      { :action => :index, :method => :get },
      { :action => :create, :method => :post }
    ]

    def hook(name, controller = nil, action = nil, &block)
      block = build_controller_block(controller, action) if controller
      @route_store.add_hook(name, block)
    end

    def handler(name, *args, &block)
      code, controller, action = parse_handler_args(args)

      if block_given?
        @handler_store[name] = block
      else
        @handler_store[name] = build_controller_block(controller, action)
      end

      if code
        @handler_name_to_code[name] = code
        @handler_code_to_name[code] = name
      end
    end

    #TODO: don't like this...
    def reload
      load_app
    end

    protected

    def parse_route_args(args)
      controller = args[0] if args[0] && (args[0].is_a?(Symbol) || args[0].is_a?(String))
      action = args[1] if controller
      hooks = args[2] if controller
      unless controller
        hooks = args[0] if args[0] && args[0].is_a?(Hash)
      end
      return controller, action, hooks
    end

    def parse_restful_args(args)
      model = args[0] if args[0] && (args[0].is_a?(Symbol) || args[0].is_a?(String))
      hooks = args[1] if model
      unless model
        hooks = args[0] if args[0] && args[0].is_a?(Hash)
      end
      return model, hooks
    end

    def parse_handler_args(args)
      code = args[0] if args.length == 1 || args.length == 3
      controller = args[1] if code
      action = args[2] if code && args[2]
      unless code
        controller = args[0]
        action = args[1] if args[1]
      end
      return code, controller, action
    end

    # Handles route registration.
    #
    def register_route(type, route, block, method, *args)
      controller, action, hooks = parse_route_args(args)
      if controller
        block = build_controller_block(controller, action)
      end

      data = {:route_type=>type, :route_spec=>route}
      if type == :restful
        data[:restful] = {:restful_action=>action}
      end
      @route_store.add_route(route, block, method, data, hooks)
    end

    def build_controller_block(controller, action)
      controller = eval(controller.to_s)
      action ||= Configuration::Base.app.default_action

      block = lambda {
        instance = controller.new
        request.controller  = instance
        request.action      = action

        instance.send(action)
      }

      block
    end

    def set_request_format_from_route(route)
      route, format = StringUtils.split_at_last_dot(route)
      self.request.format = ((format && (format[format.length - 1, 1] == '/')) ? format[0, format.length - 1] : format)
    end

    def with_scope(opts)
      @scope         ||= {}
      @scope[:path]  ||= []
      @scope[:model] = opts[:model]

      @scope[:path] << opts[:url]

      yield
    end

    def remove_scope
      @scope[:path].pop
    end

    def nest_scope(&block)
      @scope[:path].insert(-1, ":#{StringUtils.underscore(@scope[:model].to_s)}_id")
      yield
      @scope[:path].pop
    end

    def current_path
      @scope[:path].join('/')
    end

    def set_cookies
      if self.request.cookies && self.request.cookies != {}
        self.request.cookies.each do |key, value|
          if value.is_a?(Hash)
            self.response.set_cookie(key, {:path => '/', :expires => Time.now + 604800}.merge(value))
          elsif value.is_a?(String)
            self.response.set_cookie(key, {:path => '/', :expires => Time.now + 604800}.merge({:value => value}))
          else
            self.response.set_cookie(key, {:path => '/', :expires => Time.now + 604800 * -1 }.merge({:value => value}))
          end
        end
      end
    end

    # Reloads all application files in application_path and presenter (if specified).
    #
    def load_app
      load(Configuration::App.application_path)

      @loader = Loader.new unless @loader
      @loader.load!(Configuration::Base.app.src_dir)

      load_handlers
      load_routes

      # Reload views
      if self.presenter
        self.presenter.load
      end
    end

    def load_handlers
      @handler_store = {}
      self.instance_eval(&self.class.handlers_proc) if self.class.handlers_proc
    end

    def load_routes
      @route_store = RouteStore.new
      self.instance_eval(&self.class.routes_proc) if self.class.routes_proc
    end
    
    # Send the response and cleanup.
    #
    def finish!
      set_cookies
      self.response.finish
    end

  end
end<|MERGE_RESOLUTION|>--- conflicted
+++ resolved
@@ -109,12 +109,8 @@
         self.builder.use(Pakyow::Static) if Configuration::Base.app.static
         self.builder.use(Pakyow::Logger) if Configuration::Base.app.log
         self.builder.use(Pakyow::Reloader) if Configuration::Base.app.auto_reload
-<<<<<<< HEAD
         self.builder.instance_eval(&self.middleware_proc) if self.middleware_proc
-
-=======
         
->>>>>>> e79c4535
         @prepared = true
 
         $:.unshift(Dir.pwd) unless $:.include? Dir.pwd
