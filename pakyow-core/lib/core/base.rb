<<<<<<< HEAD
module Pakyow
  autoload :Configuration,  'core/configuration/base'
  autoload :Helpers,        'core/helpers'
  autoload :GeneralHelpers, 'core/helpers'
  autoload :Log,            'core/log'
  autoload :Request,        'core/request'
  autoload :Loader,         'core/loader'
  autoload :Application,    'core/application'
  autoload :RouteStore,     'core/route_store'
  autoload :Logger,         'core/logger'
  autoload :Static,         'core/static'
  autoload :Reloader,       'core/reloader'
  autoload :Cache,          'core/cache'
=======
require 'core/configuration/base'
require 'core/helpers'
require 'core/helpers'
require 'core/log'
require 'core/request'
require 'core/loader'
require 'core/application'
require 'core/route_store'
require 'core/logger'
require 'core/static'
require 'core/reloader'
require 'core/presenter_base'
>>>>>>> ee36b2b0

  # utils
require 'utils/string'
require 'utils/hash'
require 'utils/dir'

module Pakyow
  attr_accessor :app
end<|MERGE_RESOLUTION|>--- conflicted
+++ resolved
@@ -1,20 +1,4 @@
-<<<<<<< HEAD
-module Pakyow
-  autoload :Configuration,  'core/configuration/base'
-  autoload :Helpers,        'core/helpers'
-  autoload :GeneralHelpers, 'core/helpers'
-  autoload :Log,            'core/log'
-  autoload :Request,        'core/request'
-  autoload :Loader,         'core/loader'
-  autoload :Application,    'core/application'
-  autoload :RouteStore,     'core/route_store'
-  autoload :Logger,         'core/logger'
-  autoload :Static,         'core/static'
-  autoload :Reloader,       'core/reloader'
-  autoload :Cache,          'core/cache'
-=======
 require 'core/configuration/base'
-require 'core/helpers'
 require 'core/helpers'
 require 'core/log'
 require 'core/request'
@@ -24,10 +8,10 @@
 require 'core/logger'
 require 'core/static'
 require 'core/reloader'
+require 'core/cache'
 require 'core/presenter_base'
->>>>>>> ee36b2b0
 
-  # utils
+# utils
 require 'utils/string'
 require 'utils/hash'
 require 'utils/dir'
