require "pakyow/support/configurable/config"
require "pakyow/support/configurable/config_group"
require "pakyow/support/configurable/config_option"

module Pakyow
  module Support
    module Configurable
      def self.included(base)
        base.extend ClassAPI
      end

      def use_config(env)
        @config = self.class.config.dup

        config.load_defaults(env)
        [:__global, env.to_sym].each do |config_env|
          next unless config_block = self.class.config_envs[config_env]
          instance_eval(&config_block)
        end

        config.freeze
      end

      def config
        @config
      end

      module ClassAPI
        def inherited(subclass)
          super
          subclass.instance_variable_set(:@config, config.dup)
        end

        def config
          @config ||= Config.new
        end

        def settings_for(group, **options, &block)
          raise ArgumentError, "Expected group name" unless group
          raise ArgumentError, "Expected block" unless block_given?
          config.add_group(group, options, self, &block)
        end

        def configure(env = :__global, &block)
          config_envs[env] = block
        end

        def use_config(env)
          config.load_defaults(env)
          [:__global, env.to_sym].each do |config_env|
            next unless config_block = config_envs[config_env]
            instance_eval(&config_block)
          end

          config.freeze
        end

        def config_envs
          @config_envs ||= {}
        end
<<<<<<< HEAD

        def reset
          super if defined? super
          @config_envs = nil
          config.reset
        end
=======
>>>>>>> 7bfd9ad0
      end
    end
  end
end<|MERGE_RESOLUTION|>--- conflicted
+++ resolved
@@ -58,15 +58,6 @@
         def config_envs
           @config_envs ||= {}
         end
-<<<<<<< HEAD
-
-        def reset
-          super if defined? super
-          @config_envs = nil
-          config.reset
-        end
-=======
->>>>>>> 7bfd9ad0
       end
     end
   end
